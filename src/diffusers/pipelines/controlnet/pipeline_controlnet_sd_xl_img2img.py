# Copyright 2023 The HuggingFace Team. All rights reserved.
#
# Licensed under the Apache License, Version 2.0 (the "License");
# you may not use this file except in compliance with the License.
# You may obtain a copy of the License at
#
#     http://www.apache.org/licenses/LICENSE-2.0
#
# Unless required by applicable law or agreed to in writing, software
# distributed under the License is distributed on an "AS IS" BASIS,
# WITHOUT WARRANTIES OR CONDITIONS OF ANY KIND, either express or implied.
# See the License for the specific language governing permissions and
# limitations under the License.


import inspect
from typing import Any, Callable, Dict, List, Optional, Tuple, Union

import numpy as np
import PIL.Image
import torch
import torch.nn.functional as F
from transformers import CLIPTextModel, CLIPTextModelWithProjection, CLIPTokenizer

from diffusers.utils.import_utils import is_invisible_watermark_available

from ...image_processor import PipelineImageInput, VaeImageProcessor
from ...loaders import StableDiffusionXLLoraLoaderMixin, TextualInversionLoaderMixin
from ...models import AutoencoderKL, ControlNetModel, UNet2DConditionModel
from ...models.attention_processor import (
    AttnProcessor2_0,
    LoRAAttnProcessor2_0,
    LoRAXFormersAttnProcessor,
    XFormersAttnProcessor,
)
from ...models.lora import adjust_lora_scale_text_encoder
from ...schedulers import KarrasDiffusionSchedulers
<<<<<<< HEAD
from ...utils import logging, replace_example_docstring, scale_lora_layers, unscale_lora_layers
=======
from ...utils import (
    logging,
    replace_example_docstring,
    scale_lora_layers,
    unscale_lora_layers,
)
>>>>>>> 7271f8b7
from ...utils.torch_utils import is_compiled_module, randn_tensor
from ..pipeline_utils import DiffusionPipeline
from ..stable_diffusion_xl.pipeline_output import StableDiffusionXLPipelineOutput


if is_invisible_watermark_available():
    from ..stable_diffusion_xl.watermark import StableDiffusionXLWatermarker

from .multicontrolnet import MultiControlNetModel


logger = logging.get_logger(__name__)  # pylint: disable=invalid-name


EXAMPLE_DOC_STRING = """
    Examples:
        ```py
        >>> # pip install accelerate transformers safetensors diffusers

        >>> import torch
        >>> import numpy as np
        >>> from PIL import Image

        >>> from transformers import DPTFeatureExtractor, DPTForDepthEstimation
        >>> from diffusers import ControlNetModel, StableDiffusionXLControlNetImg2ImgPipeline, AutoencoderKL
        >>> from diffusers.utils import load_image


        >>> depth_estimator = DPTForDepthEstimation.from_pretrained("Intel/dpt-hybrid-midas").to("cuda")
        >>> feature_extractor = DPTFeatureExtractor.from_pretrained("Intel/dpt-hybrid-midas")
        >>> controlnet = ControlNetModel.from_pretrained(
        ...     "diffusers/controlnet-depth-sdxl-1.0-small",
        ...     variant="fp16",
        ...     use_safetensors=True,
        ...     torch_dtype=torch.float16,
        ... ).to("cuda")
        >>> vae = AutoencoderKL.from_pretrained("madebyollin/sdxl-vae-fp16-fix", torch_dtype=torch.float16).to("cuda")
        >>> pipe = StableDiffusionXLControlNetImg2ImgPipeline.from_pretrained(
        ...     "stabilityai/stable-diffusion-xl-base-1.0",
        ...     controlnet=controlnet,
        ...     vae=vae,
        ...     variant="fp16",
        ...     use_safetensors=True,
        ...     torch_dtype=torch.float16,
        ... ).to("cuda")
        >>> pipe.enable_model_cpu_offload()


        >>> def get_depth_map(image):
        ...     image = feature_extractor(images=image, return_tensors="pt").pixel_values.to("cuda")
        ...     with torch.no_grad(), torch.autocast("cuda"):
        ...         depth_map = depth_estimator(image).predicted_depth

        ...     depth_map = torch.nn.functional.interpolate(
        ...         depth_map.unsqueeze(1),
        ...         size=(1024, 1024),
        ...         mode="bicubic",
        ...         align_corners=False,
        ...     )
        ...     depth_min = torch.amin(depth_map, dim=[1, 2, 3], keepdim=True)
        ...     depth_max = torch.amax(depth_map, dim=[1, 2, 3], keepdim=True)
        ...     depth_map = (depth_map - depth_min) / (depth_max - depth_min)
        ...     image = torch.cat([depth_map] * 3, dim=1)
        ...     image = image.permute(0, 2, 3, 1).cpu().numpy()[0]
        ...     image = Image.fromarray((image * 255.0).clip(0, 255).astype(np.uint8))
        ...     return image


        >>> prompt = "A robot, 4k photo"
        >>> image = load_image(
        ...     "https://huggingface.co/datasets/hf-internal-testing/diffusers-images/resolve/main"
        ...     "/kandinsky/cat.png"
        ... ).resize((1024, 1024))
        >>> controlnet_conditioning_scale = 0.5  # recommended for good generalization
        >>> depth_image = get_depth_map(image)

        >>> images = pipe(
        ...     prompt,
        ...     image=image,
        ...     control_image=depth_image,
        ...     strength=0.99,
        ...     num_inference_steps=50,
        ...     controlnet_conditioning_scale=controlnet_conditioning_scale,
        ... ).images
        >>> images[0].save(f"robot_cat.png")
        ```
"""


class StableDiffusionXLControlNetImg2ImgPipeline(
    DiffusionPipeline, TextualInversionLoaderMixin, StableDiffusionXLLoraLoaderMixin
):
    r"""
    Pipeline for image-to-image generation using Stable Diffusion XL with ControlNet guidance.

    This model inherits from [`DiffusionPipeline`]. Check the superclass documentation for the generic methods the
    library implements for all the pipelines (such as downloading or saving, running on a particular device, etc.)

    In addition the pipeline inherits the following loading methods:
        - *Textual-Inversion*: [`loaders.TextualInversionLoaderMixin.load_textual_inversion`]
        - *LoRA*: [`loaders.StableDiffusionXLLoraLoaderMixin.load_lora_weights`]

    Args:
        vae ([`AutoencoderKL`]):
            Variational Auto-Encoder (VAE) Model to encode and decode images to and from latent representations.
        text_encoder ([`CLIPTextModel`]):
            Frozen text-encoder. Stable Diffusion uses the text portion of
            [CLIP](https://huggingface.co/docs/transformers/model_doc/clip#transformers.CLIPTextModel), specifically
            the [clip-vit-large-patch14](https://huggingface.co/openai/clip-vit-large-patch14) variant.
        text_encoder_2 ([` CLIPTextModelWithProjection`]):
            Second frozen text-encoder. Stable Diffusion XL uses the text and pool portion of
            [CLIP](https://huggingface.co/docs/transformers/model_doc/clip#transformers.CLIPTextModelWithProjection),
            specifically the
            [laion/CLIP-ViT-bigG-14-laion2B-39B-b160k](https://huggingface.co/laion/CLIP-ViT-bigG-14-laion2B-39B-b160k)
            variant.
        tokenizer (`CLIPTokenizer`):
            Tokenizer of class
            [CLIPTokenizer](https://huggingface.co/docs/transformers/v4.21.0/en/model_doc/clip#transformers.CLIPTokenizer).
        tokenizer_2 (`CLIPTokenizer`):
            Second Tokenizer of class
            [CLIPTokenizer](https://huggingface.co/docs/transformers/v4.21.0/en/model_doc/clip#transformers.CLIPTokenizer).
        unet ([`UNet2DConditionModel`]): Conditional U-Net architecture to denoise the encoded image latents.
        controlnet ([`ControlNetModel`] or `List[ControlNetModel]`):
            Provides additional conditioning to the unet during the denoising process. If you set multiple ControlNets
            as a list, the outputs from each ControlNet are added together to create one combined additional
            conditioning.
        scheduler ([`SchedulerMixin`]):
            A scheduler to be used in combination with `unet` to denoise the encoded image latents. Can be one of
            [`DDIMScheduler`], [`LMSDiscreteScheduler`], or [`PNDMScheduler`].
        requires_aesthetics_score (`bool`, *optional*, defaults to `"False"`):
            Whether the `unet` requires an `aesthetic_score` condition to be passed during inference. Also see the
            config of `stabilityai/stable-diffusion-xl-refiner-1-0`.
        force_zeros_for_empty_prompt (`bool`, *optional*, defaults to `"True"`):
            Whether the negative prompt embeddings shall be forced to always be set to 0. Also see the config of
            `stabilityai/stable-diffusion-xl-base-1-0`.
        add_watermarker (`bool`, *optional*):
            Whether to use the [invisible_watermark library](https://github.com/ShieldMnt/invisible-watermark/) to
            watermark output images. If not defined, it will default to True if the package is installed, otherwise no
            watermarker will be used.
    """
    model_cpu_offload_seq = "text_encoder->text_encoder_2->unet->vae"
    _optional_components = ["tokenizer", "text_encoder"]

    def __init__(
        self,
        vae: AutoencoderKL,
        text_encoder: CLIPTextModel,
        text_encoder_2: CLIPTextModelWithProjection,
        tokenizer: CLIPTokenizer,
        tokenizer_2: CLIPTokenizer,
        unet: UNet2DConditionModel,
        controlnet: Union[ControlNetModel, List[ControlNetModel], Tuple[ControlNetModel], MultiControlNetModel],
        scheduler: KarrasDiffusionSchedulers,
        requires_aesthetics_score: bool = False,
        force_zeros_for_empty_prompt: bool = True,
        add_watermarker: Optional[bool] = None,
    ):
        super().__init__()

        if isinstance(controlnet, (list, tuple)):
            controlnet = MultiControlNetModel(controlnet)

        self.register_modules(
            vae=vae,
            text_encoder=text_encoder,
            text_encoder_2=text_encoder_2,
            tokenizer=tokenizer,
            tokenizer_2=tokenizer_2,
            unet=unet,
            controlnet=controlnet,
            scheduler=scheduler,
        )
        self.vae_scale_factor = 2 ** (len(self.vae.config.block_out_channels) - 1)
        self.image_processor = VaeImageProcessor(vae_scale_factor=self.vae_scale_factor, do_convert_rgb=True)
        self.control_image_processor = VaeImageProcessor(
            vae_scale_factor=self.vae_scale_factor, do_convert_rgb=True, do_normalize=False
        )
        add_watermarker = add_watermarker if add_watermarker is not None else is_invisible_watermark_available()

        if add_watermarker:
            self.watermark = StableDiffusionXLWatermarker()
        else:
            self.watermark = None

        self.register_to_config(force_zeros_for_empty_prompt=force_zeros_for_empty_prompt)
        self.register_to_config(requires_aesthetics_score=requires_aesthetics_score)

    # Copied from diffusers.pipelines.stable_diffusion.pipeline_stable_diffusion.StableDiffusionPipeline.enable_vae_slicing
    def enable_vae_slicing(self):
        r"""
        Enable sliced VAE decoding. When this option is enabled, the VAE will split the input tensor in slices to
        compute decoding in several steps. This is useful to save some memory and allow larger batch sizes.
        """
        self.vae.enable_slicing()

    # Copied from diffusers.pipelines.stable_diffusion.pipeline_stable_diffusion.StableDiffusionPipeline.disable_vae_slicing
    def disable_vae_slicing(self):
        r"""
        Disable sliced VAE decoding. If `enable_vae_slicing` was previously enabled, this method will go back to
        computing decoding in one step.
        """
        self.vae.disable_slicing()

    # Copied from diffusers.pipelines.stable_diffusion.pipeline_stable_diffusion.StableDiffusionPipeline.enable_vae_tiling
    def enable_vae_tiling(self):
        r"""
        Enable tiled VAE decoding. When this option is enabled, the VAE will split the input tensor into tiles to
        compute decoding and encoding in several steps. This is useful for saving a large amount of memory and to allow
        processing larger images.
        """
        self.vae.enable_tiling()

    # Copied from diffusers.pipelines.stable_diffusion.pipeline_stable_diffusion.StableDiffusionPipeline.disable_vae_tiling
    def disable_vae_tiling(self):
        r"""
        Disable tiled VAE decoding. If `enable_vae_tiling` was previously enabled, this method will go back to
        computing decoding in one step.
        """
        self.vae.disable_tiling()

    # Copied from diffusers.pipelines.stable_diffusion_xl.pipeline_stable_diffusion_xl.StableDiffusionXLPipeline.encode_prompt
    def encode_prompt(
        self,
        prompt: str,
        prompt_2: Optional[str] = None,
        device: Optional[torch.device] = None,
        num_images_per_prompt: int = 1,
        do_classifier_free_guidance: bool = True,
        negative_prompt: Optional[str] = None,
        negative_prompt_2: Optional[str] = None,
        prompt_embeds: Optional[torch.FloatTensor] = None,
        negative_prompt_embeds: Optional[torch.FloatTensor] = None,
        pooled_prompt_embeds: Optional[torch.FloatTensor] = None,
        negative_pooled_prompt_embeds: Optional[torch.FloatTensor] = None,
        lora_scale: Optional[float] = None,
        clip_skip: Optional[int] = None,
    ):
        r"""
        Encodes the prompt into text encoder hidden states.

        Args:
            prompt (`str` or `List[str]`, *optional*):
                prompt to be encoded
            prompt_2 (`str` or `List[str]`, *optional*):
                The prompt or prompts to be sent to the `tokenizer_2` and `text_encoder_2`. If not defined, `prompt` is
                used in both text-encoders
            device: (`torch.device`):
                torch device
            num_images_per_prompt (`int`):
                number of images that should be generated per prompt
            do_classifier_free_guidance (`bool`):
                whether to use classifier free guidance or not
            negative_prompt (`str` or `List[str]`, *optional*):
                The prompt or prompts not to guide the image generation. If not defined, one has to pass
                `negative_prompt_embeds` instead. Ignored when not using guidance (i.e., ignored if `guidance_scale` is
                less than `1`).
            negative_prompt_2 (`str` or `List[str]`, *optional*):
                The prompt or prompts not to guide the image generation to be sent to `tokenizer_2` and
                `text_encoder_2`. If not defined, `negative_prompt` is used in both text-encoders
            prompt_embeds (`torch.FloatTensor`, *optional*):
                Pre-generated text embeddings. Can be used to easily tweak text inputs, *e.g.* prompt weighting. If not
                provided, text embeddings will be generated from `prompt` input argument.
            negative_prompt_embeds (`torch.FloatTensor`, *optional*):
                Pre-generated negative text embeddings. Can be used to easily tweak text inputs, *e.g.* prompt
                weighting. If not provided, negative_prompt_embeds will be generated from `negative_prompt` input
                argument.
            pooled_prompt_embeds (`torch.FloatTensor`, *optional*):
                Pre-generated pooled text embeddings. Can be used to easily tweak text inputs, *e.g.* prompt weighting.
                If not provided, pooled text embeddings will be generated from `prompt` input argument.
            negative_pooled_prompt_embeds (`torch.FloatTensor`, *optional*):
                Pre-generated negative pooled text embeddings. Can be used to easily tweak text inputs, *e.g.* prompt
                weighting. If not provided, pooled negative_prompt_embeds will be generated from `negative_prompt`
                input argument.
            lora_scale (`float`, *optional*):
                A lora scale that will be applied to all LoRA layers of the text encoder if LoRA layers are loaded.
            clip_skip (`int`, *optional*):
                Number of layers to be skipped from CLIP while computing the prompt embeddings. A value of 1 means that
                the output of the pre-final layer will be used for computing the prompt embeddings.
        """
        device = device or self._execution_device

        # set lora scale so that monkey patched LoRA
        # function of text encoder can correctly access it
        if lora_scale is not None and isinstance(self, StableDiffusionXLLoraLoaderMixin):
            self._lora_scale = lora_scale

<<<<<<< HEAD
=======
            # dynamically adjust the LoRA scale
>>>>>>> 7271f8b7
            if not self.use_peft_backend:
                adjust_lora_scale_text_encoder(self.text_encoder, lora_scale)
                adjust_lora_scale_text_encoder(self.text_encoder_2, lora_scale)
            else:
                scale_lora_layers(self.text_encoder, lora_scale)
                scale_lora_layers(self.text_encoder_2, lora_scale)

        prompt = [prompt] if isinstance(prompt, str) else prompt

        if prompt is not None:
            batch_size = len(prompt)
        else:
            batch_size = prompt_embeds.shape[0]

        # Define tokenizers and text encoders
        tokenizers = [self.tokenizer, self.tokenizer_2] if self.tokenizer is not None else [self.tokenizer_2]
        text_encoders = (
            [self.text_encoder, self.text_encoder_2] if self.text_encoder is not None else [self.text_encoder_2]
        )

        if prompt_embeds is None:
            prompt_2 = prompt_2 or prompt
            prompt_2 = [prompt_2] if isinstance(prompt_2, str) else prompt_2

            # textual inversion: procecss multi-vector tokens if necessary
            prompt_embeds_list = []
            prompts = [prompt, prompt_2]
            for prompt, tokenizer, text_encoder in zip(prompts, tokenizers, text_encoders):
                if isinstance(self, TextualInversionLoaderMixin):
                    prompt = self.maybe_convert_prompt(prompt, tokenizer)

                text_inputs = tokenizer(
                    prompt,
                    padding="max_length",
                    max_length=tokenizer.model_max_length,
                    truncation=True,
                    return_tensors="pt",
                )

                text_input_ids = text_inputs.input_ids
                untruncated_ids = tokenizer(prompt, padding="longest", return_tensors="pt").input_ids

                if untruncated_ids.shape[-1] >= text_input_ids.shape[-1] and not torch.equal(
                    text_input_ids, untruncated_ids
                ):
                    removed_text = tokenizer.batch_decode(untruncated_ids[:, tokenizer.model_max_length - 1 : -1])
                    logger.warning(
                        "The following part of your input was truncated because CLIP can only handle sequences up to"
                        f" {tokenizer.model_max_length} tokens: {removed_text}"
                    )

                prompt_embeds = text_encoder(text_input_ids.to(device), output_hidden_states=True)

                # We are only ALWAYS interested in the pooled output of the final text encoder
                pooled_prompt_embeds = prompt_embeds[0]
                if clip_skip is None:
                    prompt_embeds = prompt_embeds.hidden_states[-2]
                else:
                    # "2" because SDXL always indexes from the penultimate layer.
                    prompt_embeds = prompt_embeds.hidden_states[-(clip_skip + 2)]

                prompt_embeds_list.append(prompt_embeds)

            prompt_embeds = torch.concat(prompt_embeds_list, dim=-1)

        # get unconditional embeddings for classifier free guidance
        zero_out_negative_prompt = negative_prompt is None and self.config.force_zeros_for_empty_prompt
        if do_classifier_free_guidance and negative_prompt_embeds is None and zero_out_negative_prompt:
            negative_prompt_embeds = torch.zeros_like(prompt_embeds)
            negative_pooled_prompt_embeds = torch.zeros_like(pooled_prompt_embeds)
        elif do_classifier_free_guidance and negative_prompt_embeds is None:
            negative_prompt = negative_prompt or ""
            negative_prompt_2 = negative_prompt_2 or negative_prompt

            # normalize str to list
            negative_prompt = batch_size * [negative_prompt] if isinstance(negative_prompt, str) else negative_prompt
            negative_prompt_2 = (
                batch_size * [negative_prompt_2] if isinstance(negative_prompt_2, str) else negative_prompt_2
            )

            uncond_tokens: List[str]
            if prompt is not None and type(prompt) is not type(negative_prompt):
                raise TypeError(
                    f"`negative_prompt` should be the same type to `prompt`, but got {type(negative_prompt)} !="
                    f" {type(prompt)}."
                )
            elif batch_size != len(negative_prompt):
                raise ValueError(
                    f"`negative_prompt`: {negative_prompt} has batch size {len(negative_prompt)}, but `prompt`:"
                    f" {prompt} has batch size {batch_size}. Please make sure that passed `negative_prompt` matches"
                    " the batch size of `prompt`."
                )
            else:
                uncond_tokens = [negative_prompt, negative_prompt_2]

            negative_prompt_embeds_list = []
            for negative_prompt, tokenizer, text_encoder in zip(uncond_tokens, tokenizers, text_encoders):
                if isinstance(self, TextualInversionLoaderMixin):
                    negative_prompt = self.maybe_convert_prompt(negative_prompt, tokenizer)

                max_length = prompt_embeds.shape[1]
                uncond_input = tokenizer(
                    negative_prompt,
                    padding="max_length",
                    max_length=max_length,
                    truncation=True,
                    return_tensors="pt",
                )

                negative_prompt_embeds = text_encoder(
                    uncond_input.input_ids.to(device),
                    output_hidden_states=True,
                )
                # We are only ALWAYS interested in the pooled output of the final text encoder
                negative_pooled_prompt_embeds = negative_prompt_embeds[0]
                negative_prompt_embeds = negative_prompt_embeds.hidden_states[-2]

                negative_prompt_embeds_list.append(negative_prompt_embeds)

            negative_prompt_embeds = torch.concat(negative_prompt_embeds_list, dim=-1)

        prompt_embeds = prompt_embeds.to(dtype=self.text_encoder_2.dtype, device=device)
        bs_embed, seq_len, _ = prompt_embeds.shape
        # duplicate text embeddings for each generation per prompt, using mps friendly method
        prompt_embeds = prompt_embeds.repeat(1, num_images_per_prompt, 1)
        prompt_embeds = prompt_embeds.view(bs_embed * num_images_per_prompt, seq_len, -1)

        if do_classifier_free_guidance:
            # duplicate unconditional embeddings for each generation per prompt, using mps friendly method
            seq_len = negative_prompt_embeds.shape[1]
            negative_prompt_embeds = negative_prompt_embeds.to(dtype=self.text_encoder_2.dtype, device=device)
            negative_prompt_embeds = negative_prompt_embeds.repeat(1, num_images_per_prompt, 1)
            negative_prompt_embeds = negative_prompt_embeds.view(batch_size * num_images_per_prompt, seq_len, -1)

        pooled_prompt_embeds = pooled_prompt_embeds.repeat(1, num_images_per_prompt).view(
            bs_embed * num_images_per_prompt, -1
        )
        if do_classifier_free_guidance:
            negative_pooled_prompt_embeds = negative_pooled_prompt_embeds.repeat(1, num_images_per_prompt).view(
                bs_embed * num_images_per_prompt, -1
            )

        if isinstance(self, StableDiffusionXLLoraLoaderMixin) and self.use_peft_backend:
            # Retrieve the original scale by scaling back the LoRA layers
            unscale_lora_layers(self.text_encoder)
            unscale_lora_layers(self.text_encoder_2)

        return prompt_embeds, negative_prompt_embeds, pooled_prompt_embeds, negative_pooled_prompt_embeds

    # Copied from diffusers.pipelines.stable_diffusion.pipeline_stable_diffusion.StableDiffusionPipeline.prepare_extra_step_kwargs
    def prepare_extra_step_kwargs(self, generator, eta):
        # prepare extra kwargs for the scheduler step, since not all schedulers have the same signature
        # eta (η) is only used with the DDIMScheduler, it will be ignored for other schedulers.
        # eta corresponds to η in DDIM paper: https://arxiv.org/abs/2010.02502
        # and should be between [0, 1]

        accepts_eta = "eta" in set(inspect.signature(self.scheduler.step).parameters.keys())
        extra_step_kwargs = {}
        if accepts_eta:
            extra_step_kwargs["eta"] = eta

        # check if the scheduler accepts generator
        accepts_generator = "generator" in set(inspect.signature(self.scheduler.step).parameters.keys())
        if accepts_generator:
            extra_step_kwargs["generator"] = generator
        return extra_step_kwargs

    def check_inputs(
        self,
        prompt,
        prompt_2,
        image,
        strength,
        num_inference_steps,
        callback_steps,
        negative_prompt=None,
        negative_prompt_2=None,
        prompt_embeds=None,
        negative_prompt_embeds=None,
        pooled_prompt_embeds=None,
        negative_pooled_prompt_embeds=None,
        controlnet_conditioning_scale=1.0,
        control_guidance_start=0.0,
        control_guidance_end=1.0,
    ):
        if strength < 0 or strength > 1:
            raise ValueError(f"The value of strength should in [0.0, 1.0] but is {strength}")
        if num_inference_steps is None:
            raise ValueError("`num_inference_steps` cannot be None.")
        elif not isinstance(num_inference_steps, int) or num_inference_steps <= 0:
            raise ValueError(
                f"`num_inference_steps` has to be a positive integer but is {num_inference_steps} of type"
                f" {type(num_inference_steps)}."
            )
        if (callback_steps is None) or (
            callback_steps is not None and (not isinstance(callback_steps, int) or callback_steps <= 0)
        ):
            raise ValueError(
                f"`callback_steps` has to be a positive integer but is {callback_steps} of type"
                f" {type(callback_steps)}."
            )

        if prompt is not None and prompt_embeds is not None:
            raise ValueError(
                f"Cannot forward both `prompt`: {prompt} and `prompt_embeds`: {prompt_embeds}. Please make sure to"
                " only forward one of the two."
            )
        elif prompt_2 is not None and prompt_embeds is not None:
            raise ValueError(
                f"Cannot forward both `prompt_2`: {prompt_2} and `prompt_embeds`: {prompt_embeds}. Please make sure to"
                " only forward one of the two."
            )
        elif prompt is None and prompt_embeds is None:
            raise ValueError(
                "Provide either `prompt` or `prompt_embeds`. Cannot leave both `prompt` and `prompt_embeds` undefined."
            )
        elif prompt is not None and (not isinstance(prompt, str) and not isinstance(prompt, list)):
            raise ValueError(f"`prompt` has to be of type `str` or `list` but is {type(prompt)}")
        elif prompt_2 is not None and (not isinstance(prompt_2, str) and not isinstance(prompt_2, list)):
            raise ValueError(f"`prompt_2` has to be of type `str` or `list` but is {type(prompt_2)}")

        if negative_prompt is not None and negative_prompt_embeds is not None:
            raise ValueError(
                f"Cannot forward both `negative_prompt`: {negative_prompt} and `negative_prompt_embeds`:"
                f" {negative_prompt_embeds}. Please make sure to only forward one of the two."
            )
        elif negative_prompt_2 is not None and negative_prompt_embeds is not None:
            raise ValueError(
                f"Cannot forward both `negative_prompt_2`: {negative_prompt_2} and `negative_prompt_embeds`:"
                f" {negative_prompt_embeds}. Please make sure to only forward one of the two."
            )

        if prompt_embeds is not None and negative_prompt_embeds is not None:
            if prompt_embeds.shape != negative_prompt_embeds.shape:
                raise ValueError(
                    "`prompt_embeds` and `negative_prompt_embeds` must have the same shape when passed directly, but"
                    f" got: `prompt_embeds` {prompt_embeds.shape} != `negative_prompt_embeds`"
                    f" {negative_prompt_embeds.shape}."
                )

        if prompt_embeds is not None and pooled_prompt_embeds is None:
            raise ValueError(
                "If `prompt_embeds` are provided, `pooled_prompt_embeds` also have to be passed. Make sure to generate `pooled_prompt_embeds` from the same text encoder that was used to generate `prompt_embeds`."
            )

        if negative_prompt_embeds is not None and negative_pooled_prompt_embeds is None:
            raise ValueError(
                "If `negative_prompt_embeds` are provided, `negative_pooled_prompt_embeds` also have to be passed. Make sure to generate `negative_pooled_prompt_embeds` from the same text encoder that was used to generate `negative_prompt_embeds`."
            )

        # `prompt` needs more sophisticated handling when there are multiple
        # conditionings.
        if isinstance(self.controlnet, MultiControlNetModel):
            if isinstance(prompt, list):
                logger.warning(
                    f"You have {len(self.controlnet.nets)} ControlNets and you have passed {len(prompt)}"
                    " prompts. The conditionings will be fixed across the prompts."
                )

        # Check `image`
        is_compiled = hasattr(F, "scaled_dot_product_attention") and isinstance(
            self.controlnet, torch._dynamo.eval_frame.OptimizedModule
        )
        if (
            isinstance(self.controlnet, ControlNetModel)
            or is_compiled
            and isinstance(self.controlnet._orig_mod, ControlNetModel)
        ):
            self.check_image(image, prompt, prompt_embeds)
        elif (
            isinstance(self.controlnet, MultiControlNetModel)
            or is_compiled
            and isinstance(self.controlnet._orig_mod, MultiControlNetModel)
        ):
            if not isinstance(image, list):
                raise TypeError("For multiple controlnets: `image` must be type `list`")

            # When `image` is a nested list:
            # (e.g. [[canny_image_1, pose_image_1], [canny_image_2, pose_image_2]])
            elif any(isinstance(i, list) for i in image):
                raise ValueError("A single batch of multiple conditionings are supported at the moment.")
            elif len(image) != len(self.controlnet.nets):
                raise ValueError(
                    f"For multiple controlnets: `image` must have the same length as the number of controlnets, but got {len(image)} images and {len(self.controlnet.nets)} ControlNets."
                )

            for image_ in image:
                self.check_image(image_, prompt, prompt_embeds)
        else:
            assert False

        # Check `controlnet_conditioning_scale`
        if (
            isinstance(self.controlnet, ControlNetModel)
            or is_compiled
            and isinstance(self.controlnet._orig_mod, ControlNetModel)
        ):
            if not isinstance(controlnet_conditioning_scale, float):
                raise TypeError("For single controlnet: `controlnet_conditioning_scale` must be type `float`.")
        elif (
            isinstance(self.controlnet, MultiControlNetModel)
            or is_compiled
            and isinstance(self.controlnet._orig_mod, MultiControlNetModel)
        ):
            if isinstance(controlnet_conditioning_scale, list):
                if any(isinstance(i, list) for i in controlnet_conditioning_scale):
                    raise ValueError("A single batch of multiple conditionings are supported at the moment.")
            elif isinstance(controlnet_conditioning_scale, list) and len(controlnet_conditioning_scale) != len(
                self.controlnet.nets
            ):
                raise ValueError(
                    "For multiple controlnets: When `controlnet_conditioning_scale` is specified as `list`, it must have"
                    " the same length as the number of controlnets"
                )
        else:
            assert False

        if not isinstance(control_guidance_start, (tuple, list)):
            control_guidance_start = [control_guidance_start]

        if not isinstance(control_guidance_end, (tuple, list)):
            control_guidance_end = [control_guidance_end]

        if len(control_guidance_start) != len(control_guidance_end):
            raise ValueError(
                f"`control_guidance_start` has {len(control_guidance_start)} elements, but `control_guidance_end` has {len(control_guidance_end)} elements. Make sure to provide the same number of elements to each list."
            )

        if isinstance(self.controlnet, MultiControlNetModel):
            if len(control_guidance_start) != len(self.controlnet.nets):
                raise ValueError(
                    f"`control_guidance_start`: {control_guidance_start} has {len(control_guidance_start)} elements but there are {len(self.controlnet.nets)} controlnets available. Make sure to provide {len(self.controlnet.nets)}."
                )

        for start, end in zip(control_guidance_start, control_guidance_end):
            if start >= end:
                raise ValueError(
                    f"control guidance start: {start} cannot be larger or equal to control guidance end: {end}."
                )
            if start < 0.0:
                raise ValueError(f"control guidance start: {start} can't be smaller than 0.")
            if end > 1.0:
                raise ValueError(f"control guidance end: {end} can't be larger than 1.0.")

    # Copied from diffusers.pipelines.controlnet.pipeline_controlnet_sd_xl.StableDiffusionXLControlNetPipeline.check_image
    def check_image(self, image, prompt, prompt_embeds):
        image_is_pil = isinstance(image, PIL.Image.Image)
        image_is_tensor = isinstance(image, torch.Tensor)
        image_is_np = isinstance(image, np.ndarray)
        image_is_pil_list = isinstance(image, list) and isinstance(image[0], PIL.Image.Image)
        image_is_tensor_list = isinstance(image, list) and isinstance(image[0], torch.Tensor)
        image_is_np_list = isinstance(image, list) and isinstance(image[0], np.ndarray)

        if (
            not image_is_pil
            and not image_is_tensor
            and not image_is_np
            and not image_is_pil_list
            and not image_is_tensor_list
            and not image_is_np_list
        ):
            raise TypeError(
                f"image must be passed and be one of PIL image, numpy array, torch tensor, list of PIL images, list of numpy arrays or list of torch tensors, but is {type(image)}"
            )

        if image_is_pil:
            image_batch_size = 1
        else:
            image_batch_size = len(image)

        if prompt is not None and isinstance(prompt, str):
            prompt_batch_size = 1
        elif prompt is not None and isinstance(prompt, list):
            prompt_batch_size = len(prompt)
        elif prompt_embeds is not None:
            prompt_batch_size = prompt_embeds.shape[0]

        if image_batch_size != 1 and image_batch_size != prompt_batch_size:
            raise ValueError(
                f"If image batch size is not 1, image batch size must be same as prompt batch size. image batch size: {image_batch_size}, prompt batch size: {prompt_batch_size}"
            )

    # Copied from diffusers.pipelines.controlnet.pipeline_controlnet_sd_xl.StableDiffusionXLControlNetPipeline.prepare_image
    def prepare_control_image(
        self,
        image,
        width,
        height,
        batch_size,
        num_images_per_prompt,
        device,
        dtype,
        do_classifier_free_guidance=False,
        guess_mode=False,
    ):
        image = self.control_image_processor.preprocess(image, height=height, width=width).to(dtype=torch.float32)
        image_batch_size = image.shape[0]

        if image_batch_size == 1:
            repeat_by = batch_size
        else:
            # image batch size is the same as prompt batch size
            repeat_by = num_images_per_prompt

        image = image.repeat_interleave(repeat_by, dim=0)

        image = image.to(device=device, dtype=dtype)

        if do_classifier_free_guidance and not guess_mode:
            image = torch.cat([image] * 2)

        return image

    # Copied from diffusers.pipelines.stable_diffusion.pipeline_stable_diffusion_img2img.StableDiffusionImg2ImgPipeline.get_timesteps
    def get_timesteps(self, num_inference_steps, strength, device):
        # get the original timestep using init_timestep
        init_timestep = min(int(num_inference_steps * strength), num_inference_steps)

        t_start = max(num_inference_steps - init_timestep, 0)
        timesteps = self.scheduler.timesteps[t_start * self.scheduler.order :]

        return timesteps, num_inference_steps - t_start

    # Copied from diffusers.pipelines.stable_diffusion_xl.pipeline_stable_diffusion_xl_img2img.StableDiffusionXLImg2ImgPipeline.prepare_latents
    def prepare_latents(
        self, image, timestep, batch_size, num_images_per_prompt, dtype, device, generator=None, add_noise=True
    ):
        if not isinstance(image, (torch.Tensor, PIL.Image.Image, list)):
            raise ValueError(
                f"`image` has to be of type `torch.Tensor`, `PIL.Image.Image` or list but is {type(image)}"
            )

        # Offload text encoder if `enable_model_cpu_offload` was enabled
        if hasattr(self, "final_offload_hook") and self.final_offload_hook is not None:
            self.text_encoder_2.to("cpu")
            torch.cuda.empty_cache()

        image = image.to(device=device, dtype=dtype)

        batch_size = batch_size * num_images_per_prompt

        if image.shape[1] == 4:
            init_latents = image

        else:
            # make sure the VAE is in float32 mode, as it overflows in float16
            if self.vae.config.force_upcast:
                image = image.float()
                self.vae.to(dtype=torch.float32)

            if isinstance(generator, list) and len(generator) != batch_size:
                raise ValueError(
                    f"You have passed a list of generators of length {len(generator)}, but requested an effective batch"
                    f" size of {batch_size}. Make sure the batch size matches the length of the generators."
                )

            elif isinstance(generator, list):
                init_latents = [
                    self.vae.encode(image[i : i + 1]).latent_dist.sample(generator[i]) for i in range(batch_size)
                ]
                init_latents = torch.cat(init_latents, dim=0)
            else:
                init_latents = self.vae.encode(image).latent_dist.sample(generator)

            if self.vae.config.force_upcast:
                self.vae.to(dtype)

            init_latents = init_latents.to(dtype)
            init_latents = self.vae.config.scaling_factor * init_latents

        if batch_size > init_latents.shape[0] and batch_size % init_latents.shape[0] == 0:
            # expand init_latents for batch_size
            additional_image_per_prompt = batch_size // init_latents.shape[0]
            init_latents = torch.cat([init_latents] * additional_image_per_prompt, dim=0)
        elif batch_size > init_latents.shape[0] and batch_size % init_latents.shape[0] != 0:
            raise ValueError(
                f"Cannot duplicate `image` of batch size {init_latents.shape[0]} to {batch_size} text prompts."
            )
        else:
            init_latents = torch.cat([init_latents], dim=0)

        if add_noise:
            shape = init_latents.shape
            noise = randn_tensor(shape, generator=generator, device=device, dtype=dtype)
            # get latents
            init_latents = self.scheduler.add_noise(init_latents, noise, timestep)

        latents = init_latents

        return latents

    # Copied from diffusers.pipelines.stable_diffusion_xl.pipeline_stable_diffusion_xl_img2img.StableDiffusionXLImg2ImgPipeline._get_add_time_ids
    def _get_add_time_ids(
        self,
        original_size,
        crops_coords_top_left,
        target_size,
        aesthetic_score,
        negative_aesthetic_score,
        negative_original_size,
        negative_crops_coords_top_left,
        negative_target_size,
        dtype,
    ):
        if self.config.requires_aesthetics_score:
            add_time_ids = list(original_size + crops_coords_top_left + (aesthetic_score,))
            add_neg_time_ids = list(
                negative_original_size + negative_crops_coords_top_left + (negative_aesthetic_score,)
            )
        else:
            add_time_ids = list(original_size + crops_coords_top_left + target_size)
            add_neg_time_ids = list(negative_original_size + crops_coords_top_left + negative_target_size)

        passed_add_embed_dim = (
            self.unet.config.addition_time_embed_dim * len(add_time_ids) + self.text_encoder_2.config.projection_dim
        )
        expected_add_embed_dim = self.unet.add_embedding.linear_1.in_features

        if (
            expected_add_embed_dim > passed_add_embed_dim
            and (expected_add_embed_dim - passed_add_embed_dim) == self.unet.config.addition_time_embed_dim
        ):
            raise ValueError(
                f"Model expects an added time embedding vector of length {expected_add_embed_dim}, but a vector of {passed_add_embed_dim} was created. Please make sure to enable `requires_aesthetics_score` with `pipe.register_to_config(requires_aesthetics_score=True)` to make sure `aesthetic_score` {aesthetic_score} and `negative_aesthetic_score` {negative_aesthetic_score} is correctly used by the model."
            )
        elif (
            expected_add_embed_dim < passed_add_embed_dim
            and (passed_add_embed_dim - expected_add_embed_dim) == self.unet.config.addition_time_embed_dim
        ):
            raise ValueError(
                f"Model expects an added time embedding vector of length {expected_add_embed_dim}, but a vector of {passed_add_embed_dim} was created. Please make sure to disable `requires_aesthetics_score` with `pipe.register_to_config(requires_aesthetics_score=False)` to make sure `target_size` {target_size} is correctly used by the model."
            )
        elif expected_add_embed_dim != passed_add_embed_dim:
            raise ValueError(
                f"Model expects an added time embedding vector of length {expected_add_embed_dim}, but a vector of {passed_add_embed_dim} was created. The model has an incorrect config. Please check `unet.config.time_embedding_type` and `text_encoder_2.config.projection_dim`."
            )

        add_time_ids = torch.tensor([add_time_ids], dtype=dtype)
        add_neg_time_ids = torch.tensor([add_neg_time_ids], dtype=dtype)

        return add_time_ids, add_neg_time_ids

    # Copied from diffusers.pipelines.stable_diffusion.pipeline_stable_diffusion_upscale.StableDiffusionUpscalePipeline.upcast_vae
    def upcast_vae(self):
        dtype = self.vae.dtype
        self.vae.to(dtype=torch.float32)
        use_torch_2_0_or_xformers = isinstance(
            self.vae.decoder.mid_block.attentions[0].processor,
            (
                AttnProcessor2_0,
                XFormersAttnProcessor,
                LoRAXFormersAttnProcessor,
                LoRAAttnProcessor2_0,
            ),
        )
        # if xformers or torch_2_0 is used attention block does not need
        # to be in float32 which can save lots of memory
        if use_torch_2_0_or_xformers:
            self.vae.post_quant_conv.to(dtype)
            self.vae.decoder.conv_in.to(dtype)
            self.vae.decoder.mid_block.to(dtype)

    @torch.no_grad()
    @replace_example_docstring(EXAMPLE_DOC_STRING)
    def __call__(
        self,
        prompt: Union[str, List[str]] = None,
        prompt_2: Optional[Union[str, List[str]]] = None,
        image: PipelineImageInput = None,
        control_image: PipelineImageInput = None,
        height: Optional[int] = None,
        width: Optional[int] = None,
        strength: float = 0.8,
        num_inference_steps: int = 50,
        guidance_scale: float = 5.0,
        negative_prompt: Optional[Union[str, List[str]]] = None,
        negative_prompt_2: Optional[Union[str, List[str]]] = None,
        num_images_per_prompt: Optional[int] = 1,
        eta: float = 0.0,
        generator: Optional[Union[torch.Generator, List[torch.Generator]]] = None,
        latents: Optional[torch.FloatTensor] = None,
        prompt_embeds: Optional[torch.FloatTensor] = None,
        negative_prompt_embeds: Optional[torch.FloatTensor] = None,
        pooled_prompt_embeds: Optional[torch.FloatTensor] = None,
        negative_pooled_prompt_embeds: Optional[torch.FloatTensor] = None,
        output_type: Optional[str] = "pil",
        return_dict: bool = True,
        callback: Optional[Callable[[int, int, torch.FloatTensor], None]] = None,
        callback_steps: int = 1,
        cross_attention_kwargs: Optional[Dict[str, Any]] = None,
        controlnet_conditioning_scale: Union[float, List[float]] = 0.8,
        guess_mode: bool = False,
        control_guidance_start: Union[float, List[float]] = 0.0,
        control_guidance_end: Union[float, List[float]] = 1.0,
        original_size: Tuple[int, int] = None,
        crops_coords_top_left: Tuple[int, int] = (0, 0),
        target_size: Tuple[int, int] = None,
        negative_original_size: Optional[Tuple[int, int]] = None,
        negative_crops_coords_top_left: Tuple[int, int] = (0, 0),
        negative_target_size: Optional[Tuple[int, int]] = None,
        aesthetic_score: float = 6.0,
        negative_aesthetic_score: float = 2.5,
        clip_skip: Optional[int] = None,
    ):
        r"""
        Function invoked when calling the pipeline for generation.

        Args:
            prompt (`str` or `List[str]`, *optional*):
                The prompt or prompts to guide the image generation. If not defined, one has to pass `prompt_embeds`.
                instead.
            prompt_2 (`str` or `List[str]`, *optional*):
                The prompt or prompts to be sent to the `tokenizer_2` and `text_encoder_2`. If not defined, `prompt` is
                used in both text-encoders
            image (`torch.FloatTensor`, `PIL.Image.Image`, `np.ndarray`, `List[torch.FloatTensor]`, `List[PIL.Image.Image]`, `List[np.ndarray]`,:
                    `List[List[torch.FloatTensor]]`, `List[List[np.ndarray]]` or `List[List[PIL.Image.Image]]`):
                The initial image will be used as the starting point for the image generation process. Can also accept
                image latents as `image`, if passing latents directly, it will not be encoded again.
            control_image (`torch.FloatTensor`, `PIL.Image.Image`, `np.ndarray`, `List[torch.FloatTensor]`, `List[PIL.Image.Image]`, `List[np.ndarray]`,:
                    `List[List[torch.FloatTensor]]`, `List[List[np.ndarray]]` or `List[List[PIL.Image.Image]]`):
                The ControlNet input condition. ControlNet uses this input condition to generate guidance to Unet. If
                the type is specified as `Torch.FloatTensor`, it is passed to ControlNet as is. `PIL.Image.Image` can
                also be accepted as an image. The dimensions of the output image defaults to `image`'s dimensions. If
                height and/or width are passed, `image` is resized according to them. If multiple ControlNets are
                specified in init, images must be passed as a list such that each element of the list can be correctly
                batched for input to a single controlnet.
            height (`int`, *optional*, defaults to the size of control_image):
                The height in pixels of the generated image. Anything below 512 pixels won't work well for
                [stabilityai/stable-diffusion-xl-base-1.0](https://huggingface.co/stabilityai/stable-diffusion-xl-base-1.0)
                and checkpoints that are not specifically fine-tuned on low resolutions.
            width (`int`, *optional*, defaults to the size of control_image):
                The width in pixels of the generated image. Anything below 512 pixels won't work well for
                [stabilityai/stable-diffusion-xl-base-1.0](https://huggingface.co/stabilityai/stable-diffusion-xl-base-1.0)
                and checkpoints that are not specifically fine-tuned on low resolutions.
            num_inference_steps (`int`, *optional*, defaults to 50):
                The number of denoising steps. More denoising steps usually lead to a higher quality image at the
                expense of slower inference.
            strength (`float`, *optional*, defaults to 0.3):
                Conceptually, indicates how much to transform the reference `image`. Must be between 0 and 1. `image`
                will be used as a starting point, adding more noise to it the larger the `strength`. The number of
                denoising steps depends on the amount of noise initially added. When `strength` is 1, added noise will
                be maximum and the denoising process will run for the full number of iterations specified in
                `num_inference_steps`.
            guidance_scale (`float`, *optional*, defaults to 7.5):
                Guidance scale as defined in [Classifier-Free Diffusion Guidance](https://arxiv.org/abs/2207.12598).
                `guidance_scale` is defined as `w` of equation 2. of [Imagen
                Paper](https://arxiv.org/pdf/2205.11487.pdf). Guidance scale is enabled by setting `guidance_scale >
                1`. Higher guidance scale encourages to generate images that are closely linked to the text `prompt`,
                usually at the expense of lower image quality.
            negative_prompt (`str` or `List[str]`, *optional*):
                The prompt or prompts not to guide the image generation. If not defined, one has to pass
                `negative_prompt_embeds` instead. Ignored when not using guidance (i.e., ignored if `guidance_scale` is
                less than `1`).
            negative_prompt_2 (`str` or `List[str]`, *optional*):
                The prompt or prompts not to guide the image generation to be sent to `tokenizer_2` and
                `text_encoder_2`. If not defined, `negative_prompt` is used in both text-encoders
            num_images_per_prompt (`int`, *optional*, defaults to 1):
                The number of images to generate per prompt.
            eta (`float`, *optional*, defaults to 0.0):
                Corresponds to parameter eta (η) in the DDIM paper: https://arxiv.org/abs/2010.02502. Only applies to
                [`schedulers.DDIMScheduler`], will be ignored for others.
            generator (`torch.Generator` or `List[torch.Generator]`, *optional*):
                One or a list of [torch generator(s)](https://pytorch.org/docs/stable/generated/torch.Generator.html)
                to make generation deterministic.
            latents (`torch.FloatTensor`, *optional*):
                Pre-generated noisy latents, sampled from a Gaussian distribution, to be used as inputs for image
                generation. Can be used to tweak the same generation with different prompts. If not provided, a latents
                tensor will ge generated by sampling using the supplied random `generator`.
            prompt_embeds (`torch.FloatTensor`, *optional*):
                Pre-generated text embeddings. Can be used to easily tweak text inputs, *e.g.* prompt weighting. If not
                provided, text embeddings will be generated from `prompt` input argument.
            negative_prompt_embeds (`torch.FloatTensor`, *optional*):
                Pre-generated negative text embeddings. Can be used to easily tweak text inputs, *e.g.* prompt
                weighting. If not provided, negative_prompt_embeds will be generated from `negative_prompt` input
                argument.
            pooled_prompt_embeds (`torch.FloatTensor`, *optional*):
                Pre-generated pooled text embeddings. Can be used to easily tweak text inputs, *e.g.* prompt weighting.
                If not provided, pooled text embeddings will be generated from `prompt` input argument.
            negative_pooled_prompt_embeds (`torch.FloatTensor`, *optional*):
                Pre-generated negative pooled text embeddings. Can be used to easily tweak text inputs, *e.g.* prompt
                weighting. If not provided, pooled negative_prompt_embeds will be generated from `negative_prompt`
                input argument.
            output_type (`str`, *optional*, defaults to `"pil"`):
                The output format of the generate image. Choose between
                [PIL](https://pillow.readthedocs.io/en/stable/): `PIL.Image.Image` or `np.array`.
            return_dict (`bool`, *optional*, defaults to `True`):
                Whether or not to return a [`~pipelines.stable_diffusion.StableDiffusionPipelineOutput`] instead of a
                plain tuple.
            callback (`Callable`, *optional*):
                A function that will be called every `callback_steps` steps during inference. The function will be
                called with the following arguments: `callback(step: int, timestep: int, latents: torch.FloatTensor)`.
            callback_steps (`int`, *optional*, defaults to 1):
                The frequency at which the `callback` function will be called. If not specified, the callback will be
                called at every step.
            cross_attention_kwargs (`dict`, *optional*):
                A kwargs dictionary that if specified is passed along to the `AttentionProcessor` as defined under
                `self.processor` in
                [diffusers.models.attention_processor](https://github.com/huggingface/diffusers/blob/main/src/diffusers/models/attention_processor.py).
            controlnet_conditioning_scale (`float` or `List[float]`, *optional*, defaults to 1.0):
                The outputs of the controlnet are multiplied by `controlnet_conditioning_scale` before they are added
                to the residual in the original unet. If multiple ControlNets are specified in init, you can set the
                corresponding scale as a list.
            guess_mode (`bool`, *optional*, defaults to `False`):
                In this mode, the ControlNet encoder will try best to recognize the content of the input image even if
                you remove all prompts. The `guidance_scale` between 3.0 and 5.0 is recommended.
            control_guidance_start (`float` or `List[float]`, *optional*, defaults to 0.0):
                The percentage of total steps at which the controlnet starts applying.
            control_guidance_end (`float` or `List[float]`, *optional*, defaults to 1.0):
                The percentage of total steps at which the controlnet stops applying.
            original_size (`Tuple[int]`, *optional*, defaults to (1024, 1024)):
                If `original_size` is not the same as `target_size` the image will appear to be down- or upsampled.
                `original_size` defaults to `(height, width)` if not specified. Part of SDXL's micro-conditioning as
                explained in section 2.2 of
                [https://huggingface.co/papers/2307.01952](https://huggingface.co/papers/2307.01952).
            crops_coords_top_left (`Tuple[int]`, *optional*, defaults to (0, 0)):
                `crops_coords_top_left` can be used to generate an image that appears to be "cropped" from the position
                `crops_coords_top_left` downwards. Favorable, well-centered images are usually achieved by setting
                `crops_coords_top_left` to (0, 0). Part of SDXL's micro-conditioning as explained in section 2.2 of
                [https://huggingface.co/papers/2307.01952](https://huggingface.co/papers/2307.01952).
            target_size (`Tuple[int]`, *optional*, defaults to (1024, 1024)):
                For most cases, `target_size` should be set to the desired height and width of the generated image. If
                not specified it will default to `(height, width)`. Part of SDXL's micro-conditioning as explained in
                section 2.2 of [https://huggingface.co/papers/2307.01952](https://huggingface.co/papers/2307.01952).
            negative_original_size (`Tuple[int]`, *optional*, defaults to (1024, 1024)):
                To negatively condition the generation process based on a specific image resolution. Part of SDXL's
                micro-conditioning as explained in section 2.2 of
                [https://huggingface.co/papers/2307.01952](https://huggingface.co/papers/2307.01952). For more
                information, refer to this issue thread: https://github.com/huggingface/diffusers/issues/4208.
            negative_crops_coords_top_left (`Tuple[int]`, *optional*, defaults to (0, 0)):
                To negatively condition the generation process based on a specific crop coordinates. Part of SDXL's
                micro-conditioning as explained in section 2.2 of
                [https://huggingface.co/papers/2307.01952](https://huggingface.co/papers/2307.01952). For more
                information, refer to this issue thread: https://github.com/huggingface/diffusers/issues/4208.
            negative_target_size (`Tuple[int]`, *optional*, defaults to (1024, 1024)):
                To negatively condition the generation process based on a target image resolution. It should be as same
                as the `target_size` for most cases. Part of SDXL's micro-conditioning as explained in section 2.2 of
                [https://huggingface.co/papers/2307.01952](https://huggingface.co/papers/2307.01952). For more
                information, refer to this issue thread: https://github.com/huggingface/diffusers/issues/4208.
            aesthetic_score (`float`, *optional*, defaults to 6.0):
                Used to simulate an aesthetic score of the generated image by influencing the positive text condition.
                Part of SDXL's micro-conditioning as explained in section 2.2 of
                [https://huggingface.co/papers/2307.01952](https://huggingface.co/papers/2307.01952).
            negative_aesthetic_score (`float`, *optional*, defaults to 2.5):
                Part of SDXL's micro-conditioning as explained in section 2.2 of
                [https://huggingface.co/papers/2307.01952](https://huggingface.co/papers/2307.01952). Can be used to
                simulate an aesthetic score of the generated image by influencing the negative text condition.
            clip_skip (`int`, *optional*):
                Number of layers to be skipped from CLIP while computing the prompt embeddings. A value of 1 means that
                the output of the pre-final layer will be used for computing the prompt embeddings.

        Examples:

        Returns:
            [`~pipelines.stable_diffusion.StableDiffusionPipelineOutput`] or `tuple`:
            [`~pipelines.stable_diffusion.StableDiffusionPipelineOutput`] if `return_dict` is True, otherwise a `tuple`
            containing the output images.
        """
        controlnet = self.controlnet._orig_mod if is_compiled_module(self.controlnet) else self.controlnet

        # align format for control guidance
        if not isinstance(control_guidance_start, list) and isinstance(control_guidance_end, list):
            control_guidance_start = len(control_guidance_end) * [control_guidance_start]
        elif not isinstance(control_guidance_end, list) and isinstance(control_guidance_start, list):
            control_guidance_end = len(control_guidance_start) * [control_guidance_end]
        elif not isinstance(control_guidance_start, list) and not isinstance(control_guidance_end, list):
            mult = len(controlnet.nets) if isinstance(controlnet, MultiControlNetModel) else 1
            control_guidance_start, control_guidance_end = mult * [control_guidance_start], mult * [
                control_guidance_end
            ]

        # 1. Check inputs. Raise error if not correct
        self.check_inputs(
            prompt,
            prompt_2,
            control_image,
            strength,
            num_inference_steps,
            callback_steps,
            negative_prompt,
            negative_prompt_2,
            prompt_embeds,
            negative_prompt_embeds,
            pooled_prompt_embeds,
            negative_pooled_prompt_embeds,
            controlnet_conditioning_scale,
            control_guidance_start,
            control_guidance_end,
        )

        # 2. Define call parameters
        if prompt is not None and isinstance(prompt, str):
            batch_size = 1
        elif prompt is not None and isinstance(prompt, list):
            batch_size = len(prompt)
        else:
            batch_size = prompt_embeds.shape[0]

        device = self._execution_device
        # here `guidance_scale` is defined analog to the guidance weight `w` of equation (2)
        # of the Imagen paper: https://arxiv.org/pdf/2205.11487.pdf . `guidance_scale = 1`
        # corresponds to doing no classifier free guidance.
        do_classifier_free_guidance = guidance_scale > 1.0

        if isinstance(controlnet, MultiControlNetModel) and isinstance(controlnet_conditioning_scale, float):
            controlnet_conditioning_scale = [controlnet_conditioning_scale] * len(controlnet.nets)

        global_pool_conditions = (
            controlnet.config.global_pool_conditions
            if isinstance(controlnet, ControlNetModel)
            else controlnet.nets[0].config.global_pool_conditions
        )
        guess_mode = guess_mode or global_pool_conditions

        # 3. Encode input prompt
        text_encoder_lora_scale = (
            cross_attention_kwargs.get("scale", None) if cross_attention_kwargs is not None else None
        )
        (
            prompt_embeds,
            negative_prompt_embeds,
            pooled_prompt_embeds,
            negative_pooled_prompt_embeds,
        ) = self.encode_prompt(
            prompt,
            prompt_2,
            device,
            num_images_per_prompt,
            do_classifier_free_guidance,
            negative_prompt,
            negative_prompt_2,
            prompt_embeds=prompt_embeds,
            negative_prompt_embeds=negative_prompt_embeds,
            pooled_prompt_embeds=pooled_prompt_embeds,
            negative_pooled_prompt_embeds=negative_pooled_prompt_embeds,
            lora_scale=text_encoder_lora_scale,
            clip_skip=clip_skip,
        )

        # 4. Prepare image and controlnet_conditioning_image
        image = self.image_processor.preprocess(image, height=height, width=width).to(dtype=torch.float32)

        if isinstance(controlnet, ControlNetModel):
            control_image = self.prepare_control_image(
                image=control_image,
                width=width,
                height=height,
                batch_size=batch_size * num_images_per_prompt,
                num_images_per_prompt=num_images_per_prompt,
                device=device,
                dtype=controlnet.dtype,
                do_classifier_free_guidance=do_classifier_free_guidance,
                guess_mode=guess_mode,
            )
            height, width = control_image.shape[-2:]
        elif isinstance(controlnet, MultiControlNetModel):
            control_images = []

            for control_image_ in control_image:
                control_image_ = self.prepare_control_image(
                    image=control_image_,
                    width=width,
                    height=height,
                    batch_size=batch_size * num_images_per_prompt,
                    num_images_per_prompt=num_images_per_prompt,
                    device=device,
                    dtype=controlnet.dtype,
                    do_classifier_free_guidance=do_classifier_free_guidance,
                    guess_mode=guess_mode,
                )

                control_images.append(control_image_)

            control_image = control_images
            height, width = control_image[0].shape[-2:]
        else:
            assert False

        # 5. Prepare timesteps
        self.scheduler.set_timesteps(num_inference_steps, device=device)
        timesteps, num_inference_steps = self.get_timesteps(num_inference_steps, strength, device)
        latent_timestep = timesteps[:1].repeat(batch_size * num_images_per_prompt)

        # 6. Prepare latent variables
        latents = self.prepare_latents(
            image,
            latent_timestep,
            batch_size,
            num_images_per_prompt,
            prompt_embeds.dtype,
            device,
            generator,
            True,
        )

        # 7. Prepare extra step kwargs. TODO: Logic should ideally just be moved out of the pipeline
        extra_step_kwargs = self.prepare_extra_step_kwargs(generator, eta)

        # 7.1 Create tensor stating which controlnets to keep
        controlnet_keep = []
        for i in range(len(timesteps)):
            keeps = [
                1.0 - float(i / len(timesteps) < s or (i + 1) / len(timesteps) > e)
                for s, e in zip(control_guidance_start, control_guidance_end)
            ]
            controlnet_keep.append(keeps[0] if isinstance(controlnet, ControlNetModel) else keeps)

        # 7.2 Prepare added time ids & embeddings
        if isinstance(control_image, list):
            original_size = original_size or control_image[0].shape[-2:]
        else:
            original_size = original_size or control_image.shape[-2:]
        target_size = target_size or (height, width)

        if negative_original_size is None:
            negative_original_size = original_size
        if negative_target_size is None:
            negative_target_size = target_size
        add_text_embeds = pooled_prompt_embeds
        add_time_ids, add_neg_time_ids = self._get_add_time_ids(
            original_size,
            crops_coords_top_left,
            target_size,
            aesthetic_score,
            negative_aesthetic_score,
            negative_original_size,
            negative_crops_coords_top_left,
            negative_target_size,
            dtype=prompt_embeds.dtype,
        )
        add_time_ids = add_time_ids.repeat(batch_size * num_images_per_prompt, 1)

        if do_classifier_free_guidance:
            prompt_embeds = torch.cat([negative_prompt_embeds, prompt_embeds], dim=0)
            add_text_embeds = torch.cat([negative_pooled_prompt_embeds, add_text_embeds], dim=0)
            add_neg_time_ids = add_neg_time_ids.repeat(batch_size * num_images_per_prompt, 1)
            add_time_ids = torch.cat([add_neg_time_ids, add_time_ids], dim=0)

        prompt_embeds = prompt_embeds.to(device)
        add_text_embeds = add_text_embeds.to(device)
        add_time_ids = add_time_ids.to(device)

        # 8. Denoising loop
        num_warmup_steps = len(timesteps) - num_inference_steps * self.scheduler.order
        with self.progress_bar(total=num_inference_steps) as progress_bar:
            for i, t in enumerate(timesteps):
                # expand the latents if we are doing classifier free guidance
                latent_model_input = torch.cat([latents] * 2) if do_classifier_free_guidance else latents
                latent_model_input = self.scheduler.scale_model_input(latent_model_input, t)

                added_cond_kwargs = {"text_embeds": add_text_embeds, "time_ids": add_time_ids}

                # controlnet(s) inference
                if guess_mode and do_classifier_free_guidance:
                    # Infer ControlNet only for the conditional batch.
                    control_model_input = latents
                    control_model_input = self.scheduler.scale_model_input(control_model_input, t)
                    controlnet_prompt_embeds = prompt_embeds.chunk(2)[1]
                    controlnet_added_cond_kwargs = {
                        "text_embeds": add_text_embeds.chunk(2)[1],
                        "time_ids": add_time_ids.chunk(2)[1],
                    }
                else:
                    control_model_input = latent_model_input
                    controlnet_prompt_embeds = prompt_embeds
                    controlnet_added_cond_kwargs = added_cond_kwargs

                if isinstance(controlnet_keep[i], list):
                    cond_scale = [c * s for c, s in zip(controlnet_conditioning_scale, controlnet_keep[i])]
                else:
                    controlnet_cond_scale = controlnet_conditioning_scale
                    if isinstance(controlnet_cond_scale, list):
                        controlnet_cond_scale = controlnet_cond_scale[0]
                    cond_scale = controlnet_cond_scale * controlnet_keep[i]

                down_block_res_samples, mid_block_res_sample = self.controlnet(
                    control_model_input,
                    t,
                    encoder_hidden_states=controlnet_prompt_embeds,
                    controlnet_cond=control_image,
                    conditioning_scale=cond_scale,
                    guess_mode=guess_mode,
                    added_cond_kwargs=controlnet_added_cond_kwargs,
                    return_dict=False,
                )

                if guess_mode and do_classifier_free_guidance:
                    # Infered ControlNet only for the conditional batch.
                    # To apply the output of ControlNet to both the unconditional and conditional batches,
                    # add 0 to the unconditional batch to keep it unchanged.
                    down_block_res_samples = [torch.cat([torch.zeros_like(d), d]) for d in down_block_res_samples]
                    mid_block_res_sample = torch.cat([torch.zeros_like(mid_block_res_sample), mid_block_res_sample])

                # predict the noise residual
                noise_pred = self.unet(
                    latent_model_input,
                    t,
                    encoder_hidden_states=prompt_embeds,
                    cross_attention_kwargs=cross_attention_kwargs,
                    down_block_additional_residuals=down_block_res_samples,
                    mid_block_additional_residual=mid_block_res_sample,
                    added_cond_kwargs=added_cond_kwargs,
                    return_dict=False,
                )[0]

                # perform guidance
                if do_classifier_free_guidance:
                    noise_pred_uncond, noise_pred_text = noise_pred.chunk(2)
                    noise_pred = noise_pred_uncond + guidance_scale * (noise_pred_text - noise_pred_uncond)

                # compute the previous noisy sample x_t -> x_t-1
                latents = self.scheduler.step(noise_pred, t, latents, **extra_step_kwargs, return_dict=False)[0]

                # call the callback, if provided
                if i == len(timesteps) - 1 or ((i + 1) > num_warmup_steps and (i + 1) % self.scheduler.order == 0):
                    progress_bar.update()
                    if callback is not None and i % callback_steps == 0:
                        step_idx = i // getattr(self.scheduler, "order", 1)
                        callback(step_idx, t, latents)

        # If we do sequential model offloading, let's offload unet and controlnet
        # manually for max memory savings
        if hasattr(self, "final_offload_hook") and self.final_offload_hook is not None:
            self.unet.to("cpu")
            self.controlnet.to("cpu")
            torch.cuda.empty_cache()

        if not output_type == "latent":
            # make sure the VAE is in float32 mode, as it overflows in float16
            needs_upcasting = self.vae.dtype == torch.float16 and self.vae.config.force_upcast

            if needs_upcasting:
                self.upcast_vae()
                latents = latents.to(next(iter(self.vae.post_quant_conv.parameters())).dtype)

            image = self.vae.decode(latents / self.vae.config.scaling_factor, return_dict=False)[0]

            # cast back to fp16 if needed
            if needs_upcasting:
                self.vae.to(dtype=torch.float16)
        else:
            image = latents
            return StableDiffusionXLPipelineOutput(images=image)

        # apply watermark if available
        if self.watermark is not None:
            image = self.watermark.apply_watermark(image)

        image = self.image_processor.postprocess(image, output_type=output_type)

        # Offload last model to CPU
        if hasattr(self, "final_offload_hook") and self.final_offload_hook is not None:
            self.final_offload_hook.offload()

        if not return_dict:
            return (image,)

        return StableDiffusionXLPipelineOutput(images=image)<|MERGE_RESOLUTION|>--- conflicted
+++ resolved
@@ -35,16 +35,12 @@
 )
 from ...models.lora import adjust_lora_scale_text_encoder
 from ...schedulers import KarrasDiffusionSchedulers
-<<<<<<< HEAD
-from ...utils import logging, replace_example_docstring, scale_lora_layers, unscale_lora_layers
-=======
 from ...utils import (
     logging,
     replace_example_docstring,
     scale_lora_layers,
     unscale_lora_layers,
 )
->>>>>>> 7271f8b7
 from ...utils.torch_utils import is_compiled_module, randn_tensor
 from ..pipeline_utils import DiffusionPipeline
 from ..stable_diffusion_xl.pipeline_output import StableDiffusionXLPipelineOutput
@@ -331,10 +327,7 @@
         if lora_scale is not None and isinstance(self, StableDiffusionXLLoraLoaderMixin):
             self._lora_scale = lora_scale
 
-<<<<<<< HEAD
-=======
             # dynamically adjust the LoRA scale
->>>>>>> 7271f8b7
             if not self.use_peft_backend:
                 adjust_lora_scale_text_encoder(self.text_encoder, lora_scale)
                 adjust_lora_scale_text_encoder(self.text_encoder_2, lora_scale)
