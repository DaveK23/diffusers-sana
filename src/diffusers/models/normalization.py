--- conflicted
+++ resolved
@@ -553,9 +553,6 @@
     def forward(self, x):
         gx = torch.norm(x, p=2, dim=(1, 2), keepdim=True)
         nx = gx / (gx.mean(dim=-1, keepdim=True) + 1e-6)
-<<<<<<< HEAD
-        return self.gamma * (x * nx) + self.beta + x
-=======
         return self.gamma * (x * nx) + self.beta + x
 
 
@@ -568,13 +565,4 @@
         self.eps = eps
 
     def forward(self, hidden_states: torch.Tensor) -> torch.Tensor:
-        return F.normalize(hidden_states, p=self.p, dim=self.dim, eps=self.eps)
-
-
-class RMSNorm2d(nn.LayerNorm):
-    def forward(self, x: torch.Tensor) -> torch.Tensor:
-        x = x / torch.sqrt(torch.square(x).mean(dim=1, keepdim=True) + self.eps)
-        if self.elementwise_affine:
-            x = x * self.weight.view(1, -1, 1, 1) + self.bias.view(1, -1, 1, 1)
-        return x
->>>>>>> 3c3cc517
+        return F.normalize(hidden_states, p=self.p, dim=self.dim, eps=self.eps)