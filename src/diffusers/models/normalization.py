--- conflicted
+++ resolved
@@ -574,29 +574,6 @@
         return F.normalize(hidden_states, p=self.p, dim=self.dim, eps=self.eps)
 
 
-<<<<<<< HEAD
-class RMSNorm2d(nn.Module):
-    def __init__(self, num_features: int, eps: float = 1e-5, elementwise_affine: bool = True, bias: bool = True) -> None:
-        super().__init__()
-        self.num_features = num_features
-        self.eps = eps
-        self.elementwise_affine = elementwise_affine
-        if self.elementwise_affine:
-            self.weight = torch.nn.parameter.Parameter(torch.empty(self.num_features))
-            if bias:
-                self.bias = torch.nn.parameter.Parameter(torch.empty(self.num_features))
-            else:
-                self.register_parameter('bias', None)
-        else:
-            self.register_parameter('weight', None)
-            self.register_parameter('bias', None)
-
-    def forward(self, x: torch.Tensor) -> torch.Tensor:
-        x = (x / torch.sqrt(torch.square(x.float()).mean(dim=1, keepdim=True) + self.eps)).to(x.dtype)
-        if self.elementwise_affine:
-            x = x * self.weight.view(1, -1, 1, 1) + self.bias.view(1, -1, 1, 1)
-        return x
-=======
 def get_normalization(
     norm_type: str = "batch_norm",
     num_features: Optional[int] = None,
@@ -612,5 +589,4 @@
         norm = nn.BatchNorm2d(num_features, eps=eps, affine=elementwise_affine)
     else:
         raise ValueError(f"{norm_type=} is not supported.")
-    return norm
->>>>>>> e3d33e6a
+    return norm