--- conflicted
+++ resolved
@@ -568,11 +568,6 @@
         return F.normalize(hidden_states, p=self.p, dim=self.dim, eps=self.eps)
 
 
-<<<<<<< HEAD
-class RMSNorm2d(nn.LayerNorm):
-    def forward(self, x: torch.Tensor) -> torch.Tensor:
-        x = x / torch.sqrt(torch.square(x).mean(dim=1, keepdim=True) + self.eps)
-=======
 class RMSNorm2d(nn.Module):
     def __init__(self, num_features: int, eps: float = 1e-5, elementwise_affine: bool = True, bias: bool = True) -> None:
         super().__init__()
@@ -591,7 +586,6 @@
 
     def forward(self, x: torch.Tensor) -> torch.Tensor:
         x = (x / torch.sqrt(torch.square(x.float()).mean(dim=1, keepdim=True) + self.eps)).to(x.dtype)
->>>>>>> d3d9c840
         if self.elementwise_affine:
             x = x * self.weight.view(1, -1, 1, 1) + self.bias.view(1, -1, 1, 1)
         return x