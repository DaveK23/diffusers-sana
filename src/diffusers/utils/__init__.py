--- conflicted
+++ resolved
@@ -85,20 +85,13 @@
 from .logging import get_logger
 from .outputs import BaseOutput
 from .peft_utils import (
-<<<<<<< HEAD
     MIN_PEFT_VERSION,
     check_peft_version,
     recurse_remove_peft_layers,
     scale_peft_layers,
     unscale_peft_layers,
-=======
-    get_adapter_name,
-    get_peft_kwargs,
-    recurse_remove_peft_layers,
-    scale_lora_layers,
     set_adapter_layers,
     set_weights_and_activate_adapters,
->>>>>>> ba59e92f
 )
 from .pil_utils import PIL_INTERPOLATION, make_image_grid, numpy_to_pil, pt_to_pil
 from .state_dict_utils import (
